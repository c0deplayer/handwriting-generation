--- conflicted
+++ resolved
@@ -12,26 +12,21 @@
 from configs.config import ConfigDiffusion, ConfigRNN, ConfigLatentDiffusion
 from data.dataset import DataModule, IAMDataset, IAMonDataset
 from models.Diffusion.model import DiffusionModel
-<<<<<<< HEAD
 from models.LatentDiffusion.model import LatentDiffusionModel
-from models.RNN.model import RecurrentNeuralNetwork
+from models.RNN.model import from RNNModel
 
 MODELS = {
     "Diffusion": DiffusionModel,
-    "RNN": RecurrentNeuralNetwork,
+    "RNN": RNNModel,
     "LatentDiffusion": LatentDiffusionModel,
 }
+
 CONFIGS = {
     "Diffusion": ConfigDiffusion,
     "RNN": ConfigRNN,
     "LatentDiffusion": ConfigLatentDiffusion,
 }
-=======
-from models.RNN.model import RNNModel
 
-MODELS = {"Diffusion": DiffusionModel, "RNN": RNNModel}
-CONFIGS = {"Diffusion": ConfigDiffusion, "RNN": ConfigRNN}
->>>>>>> 19b05f91
 DATASETS = {
     "Diffusion": IAMonDataset,
     "RNN": IAMonDataset,
